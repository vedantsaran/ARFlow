--- conflicted
+++ resolved
@@ -16,14 +16,6 @@
 [tool.poetry.dependencies]
 python = ">=3.9,<3.13"
 rerun-sdk = "^0.12.1"
-<<<<<<< HEAD
-grpcio = "*"
-grpcio-tools = "*"
-torch = "^2.2.1"
-pandas = "^2.2.1"
-imageio = "^2.34.0"
-ipykernel = "^6.29.3"
-=======
 grpcio = "^1.60.1"
 grpcio-tools = "^1.60.1"
 
@@ -32,7 +24,6 @@
 pyright = "^1.1.379"
 pytest = "^8.3.2"
 pre-commit = "^3.8.0"
->>>>>>> 8efc1642
 
 [tool.poetry.group.docs.dependencies]
 pdoc = "^14.6.1"
