#!/usr/bin/env python3
"""Demonstrates the most barebone usage of ARFlow."""

from __future__ import annotations

import sys

import numpy as np

import arflow


<<<<<<< HEAD
class MinimalService(arflow.ARFlowServicer):
    def on_register(self, request: arflow.ClientConfiguration):
=======
class MinimalService(arflow.ARFlowService):
    def __init__(self):
        super().__init__()

    def on_register(self, request: arflow.RegisterRequest):
>>>>>>> d3e994c2
        positions = np.vstack(
            [xyz.ravel() for xyz in np.mgrid[3 * [slice(-10, 10, 10j)]]]
        ).T
        colors = (
            np.vstack([rgb.ravel() for rgb in np.mgrid[3 * [slice(0, 255, 10j)]]])
            .astype(np.uint8)
            .T
        )

        self.recorder.log(
            "my_points", self.recorder.Points3D(positions, colors=colors, radii=0.5)
        )
        pass

    def on_frame_received(self, decoded_data_frame: arflow.DecodedDataFrame):
        print("Received a frame")


def main() -> None:
    # sanity-check since all other example scripts take arguments:
    assert len(sys.argv) == 1, f"{sys.argv[0]} does not take any arguments"
    arflow.run_server(MinimalService, port=8500, path_to_save=None)


if __name__ == "__main__":
    main()<|MERGE_RESOLUTION|>--- conflicted
+++ resolved
@@ -10,16 +10,11 @@
 import arflow
 
 
-<<<<<<< HEAD
-class MinimalService(arflow.ARFlowServicer):
-    def on_register(self, request: arflow.ClientConfiguration):
-=======
 class MinimalService(arflow.ARFlowService):
     def __init__(self):
         super().__init__()
 
     def on_register(self, request: arflow.RegisterRequest):
->>>>>>> d3e994c2
         positions = np.vstack(
             [xyz.ravel() for xyz in np.mgrid[3 * [slice(-10, 10, 10j)]]]
         ).T
